--- conflicted
+++ resolved
@@ -21,35 +21,18 @@
  */
 public class FFmpegBuilder {
 
-<<<<<<< HEAD
-    final static Logger LOG = LoggerFactory.getLogger(FFmpegBuilder.class);
-
-    public enum Strict {
-        VERY,        // strictly conform to a older more strict version of the spec or reference software
-        STRICT,      // strictly conform to all the things in the spec no matter what consequences
-        NORMAL,
-        UNOFFICAL,   // allow unofficial extensions
-        EXPERIMENTAL;
-
-        //ffmpeg command line requires these options in the lower case
-        public String toString() {
-            return name().toLowerCase();
-        }
-=======
   final static Logger LOG = LoggerFactory.getLogger(FFmpegBuilder.class);
 
   public enum Strict {
-    VERY, // strictly conform to a older more strict version of the spec or
-    // reference software
-    STRICT, // strictly conform to all the things in the spec no matter what
-    // consequences
-    NORMAL, UNOFFICAL, // allow unofficial extensions
+    VERY, // strictly conform to a older more strict version of the spec or reference software
+    STRICT, // strictly conform to all the things in the spec no matter what consequences
+    NORMAL, // normal
+    UNOFFICAL, // allow unofficial extensions
     EXPERIMENTAL;
 
     // ffmpeg command line requires these options in the lower case
     public String toString() {
       return name().toLowerCase();
->>>>>>> 5f8aca2c
     }
   }
 
@@ -143,109 +126,6 @@
     if (pass > 0) {
       args.add("-pass").add(Integer.toString(pass));
 
-<<<<<<< HEAD
-    // Global Settings
-    boolean override = true;
-    int pass = 0;
-    String pass_prefix;
-
-    // Input settings
-    Long startOffset; // in millis
-    String input;
-    FFmpegProbeResult inputProbe;
-
-    // Output
-    List<FFmpegOutputBuilder> outputs = new ArrayList<FFmpegOutputBuilder>();
-
-    public FFmpegBuilder overrideOutputFiles(boolean override) {
-        this.override = override;
-        return this;
-    }
-
-    public boolean getOverrideOutputFiles() {
-        return this.override;
-    }
-
-    public FFmpegBuilder setPass(int pass) {
-        this.pass = pass;
-        return this;
-    }
-
-    public FFmpegBuilder setPassPrefix(String prefix) {
-        this.pass_prefix = prefix;
-        return this;
-    }
-
-    public FFmpegBuilder setInput(String filename) {
-        this.input = filename;
-        return this;
-    }
-
-    public FFmpegBuilder setInput(FFmpegProbeResult result) {
-        this.inputProbe = checkNotNull(result);
-        this.input = checkNotNull(result.format).filename;
-
-        return this;
-    }
-
-    public FFmpegBuilder setStartOffset(long duration, TimeUnit units) {
-        checkNotNull(duration);
-        checkNotNull(units);
-
-        this.startOffset = units.toMillis(duration);
-
-        return this;
-    }
-
-    /**
-     * Create new output file
-     *
-     * @param filename
-     * @return A new FFmpegOutputBuilder
-     */
-    public FFmpegOutputBuilder addOutput(String filename) {
-        FFmpegOutputBuilder output = new FFmpegOutputBuilder(this, filename);
-        outputs.add(output);
-        return output;
-    }
-
-    /**
-     * Create new output (to stdout)
-     */
-    public FFmpegOutputBuilder addStreamedOutput() {
-        return addOutput("-");
-    }
-
-    public List<String> build() {
-        ImmutableList.Builder<String> args = new ImmutableList.Builder<String>();
-
-        Preconditions.checkArgument(input != null, "Input must be specified");
-        Preconditions.checkArgument(!outputs.isEmpty(), "At least one output must be specified");
-
-        args.add(override ? "-y" : "-n");
-        args.add("-v", "error"); // TODO make configurable
-
-        if (startOffset != null) {
-            args.add("-ss").add(FFmpegUtils.millisecondsToString(startOffset));
-        }
-
-        args.add("-i").add(input);
-
-        if (pass > 0) {
-            args.add("-pass").add(Integer.toString(pass));
-
-            if (pass_prefix != null) {
-                args.add("-passlogfile").add(pass_prefix);
-            }
-        }
-
-        for (FFmpegOutputBuilder output : this.outputs) {
-            args.addAll(output.build(pass));
-        }
-
-        return args.build();
-    }
-=======
       if (pass_prefix != null) {
         args.add("-passlogfile").add(pass_prefix);
       }
@@ -257,5 +137,4 @@
 
     return args.build();
   }
->>>>>>> 5f8aca2c
 }