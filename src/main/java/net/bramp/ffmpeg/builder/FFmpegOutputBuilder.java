package net.bramp.ffmpeg.builder;

import com.google.common.base.Preconditions;
import com.google.common.base.Strings;
import com.google.common.collect.ImmutableList;
import net.bramp.ffmpeg.modelmapper.Mapper;
import net.bramp.ffmpeg.options.AudioEncodingOptions;
import net.bramp.ffmpeg.options.EncodingOptions;
import net.bramp.ffmpeg.options.MainEncodingOptions;
import net.bramp.ffmpeg.options.VideoEncodingOptions;
import net.bramp.ffmpeg.probe.FFmpegProbeResult;
import org.apache.commons.lang3.SystemUtils;
import org.apache.commons.lang3.math.Fraction;

import java.net.URI;
import java.util.List;
import java.util.ArrayList;
import java.util.concurrent.TimeUnit;

import static com.google.common.base.Preconditions.checkState;
import static net.bramp.ffmpeg.FFmpegUtils.millisecondsToString;
import static com.google.common.base.Preconditions.checkNotNull;

/**
 * Builds a representation of a single output/encoding setting
 */
public class FFmpegOutputBuilder implements Cloneable {

  final private static String DEVNULL = SystemUtils.IS_OS_WINDOWS ? "NUL" : "/dev/null";
  final private static List<String> rtps = ImmutableList.of("rtsp", "rtp", "rtmp");
  final private static List<String> udpTcp = ImmutableList.of("udp", "tcp");

  FFmpegBuilder parent;

  /**
   * Output filename or uri. Only one may be set
   */
  public String filename;
  public URI uri;

  public String format;

  public Long startOffset; // in millis
  public Long duration; // in millis

  public boolean audio_enabled = true;
  public String audio_codec;
  public int audio_channels;
  public int audio_sample_rate;
  public String audio_bit_depth;
  public long audio_bit_rate;
  public int audio_quality;
  private String audio_bit_stream_filter;

  public boolean video_enabled = true;
  public String video_codec;
  public Fraction video_frame_rate;
  public int video_width;
  public int video_height;
  public long video_bit_rate;
  public Integer video_frames;
  public String video_preset;
  public String video_filter;
  public String video_filter_complex;
<<<<<<< HEAD
  private String video_bit_stream_filter;
=======
  public List<String> video_meta_tags;
>>>>>>> 6a6e120c

  public boolean subtitle_enabled = true;

  public FFmpegBuilder.Strict strict = FFmpegBuilder.Strict.NORMAL;

  public long targetSize = 0; // in bytes
  public long pass_padding_bitrate = 1024; // in bits per second

  public boolean throwWarnings = true; // TODO Either delete this, or apply it consistently

  /**
   * Checks if the URI is valid for streaming to
   * 
   * @param uri
   * @return
   */
  public static URI checkValidStream(URI uri) {
    String scheme = checkNotNull(uri).getScheme();
    scheme = checkNotNull(scheme, "URI is missing a scheme").toLowerCase();

    if (rtps.contains(scheme)) {
      return uri;
    }

    if (udpTcp.contains(scheme)) {
      if (uri.getPort() == -1) {
        throw new IllegalArgumentException("must set port when using udp or tcp scheme");
      }
      return uri;
    }

    throw new IllegalArgumentException("not a valid output URL, must use rtp/tcp/udp scheme");
  }

  public FFmpegOutputBuilder() {}

  protected FFmpegOutputBuilder(FFmpegBuilder parent, String filename) {
    this.parent = checkNotNull(parent);
    this.filename = checkNotNull(filename);
  }

  protected FFmpegOutputBuilder(FFmpegBuilder parent, URI uri) {
    this.parent = checkNotNull(parent);
    this.uri = checkValidStream(uri);
  }

  public FFmpegOutputBuilder useOptions(EncodingOptions opts) {
    Mapper.map(opts, this);
    return this;
  }

  public FFmpegOutputBuilder useOptions(MainEncodingOptions opts) {
    Mapper.map(opts, this);
    return this;
  }

  public FFmpegOutputBuilder useOptions(AudioEncodingOptions opts) {
    Mapper.map(opts, this);
    return this;
  }

  public FFmpegOutputBuilder useOptions(VideoEncodingOptions opts) {
    Mapper.map(opts, this);
    return this;
  }

  public FFmpegOutputBuilder disableVideo() {
    this.video_enabled = false;
    return this;
  }

  public FFmpegOutputBuilder disableAudio() {
    this.audio_enabled = false;
    return this;
  }

  public FFmpegOutputBuilder disableSubtitle() {
    this.subtitle_enabled = false;
    return this;
  }

  public FFmpegOutputBuilder setFilename(String filename) {
    this.filename = checkNotNull(filename);
    return this;
  }

  public String getFilename() {
    return filename;
  }

  public FFmpegOutputBuilder setUri(URI uri) {
    this.uri = checkValidStream(uri);
    return this;
  }

  public URI getUri() {
    return uri;
  }

  public FFmpegOutputBuilder setFormat(String format) {
    this.format = checkNotNull(format);
    return this;
  }

  public FFmpegOutputBuilder setVideoBitRate(long bit_rate) {
    Preconditions.checkArgument(bit_rate > 0, "bitrate must be positive");
    this.video_enabled = true;
    this.video_bit_rate = bit_rate;
    return this;
  }

  public FFmpegOutputBuilder setVideoCodec(String codec) {
    this.video_enabled = true;
    this.video_codec = checkNotNull(codec);
    return this;
  }

  public FFmpegOutputBuilder setVideoFrameRate(Fraction frame_rate) {
    this.video_enabled = true;
    this.video_frame_rate = checkNotNull(frame_rate);
    return this;
  }

  public FFmpegOutputBuilder setVideoBitStreamFilter(String filter) {
    Preconditions
        .checkArgument(!Strings.isNullOrEmpty(filter), "filter should be declared by name");
    this.video_bit_stream_filter = filter;
    return this;
  }

  /**
   * Set the video frame rate in terms of frames per interval. For example 24fps would be 24/1,
   * however NTSC TV at 23.976fps would be 24000 per 1001
   *
   * @param frames Number of frames
   * @param per Number of seconds
   * @return
   */
  public FFmpegOutputBuilder setVideoFrameRate(int frames, int per) {
    return setVideoFrameRate(Fraction.getFraction(frames, per));
  }

  public FFmpegOutputBuilder setVideoFrameRate(double frame_rate) {
    return setVideoFrameRate(Fraction.getFraction(frame_rate));
  }

  /**
   * Set the number of video frames to record.
   *
   * @param frames
   * @return this
   */
  public FFmpegOutputBuilder setFrames(int frames) {
    this.video_enabled = true;
    this.video_frames = frames;
    return this;
  }

  public FFmpegOutputBuilder setVideoPreset(String preset) {
    this.video_enabled = true;
    this.video_preset = checkNotNull(preset);
    return this;
  }

  protected static boolean isValidSize(int widthOrHeight) {
    return widthOrHeight > 0 || widthOrHeight == -1;
  }

  public FFmpegOutputBuilder setVideoWidth(int width) {
    Preconditions.checkArgument(isValidSize(width), "Width must be -1 or greater than zero");

    this.video_enabled = true;
    this.video_width = width;
    return this;
  }

  public FFmpegOutputBuilder setVideoHeight(int height) {
    Preconditions.checkArgument(isValidSize(height), "Height must be -1 or greater than zero");

    this.video_enabled = true;
    this.video_height = height;
    return this;
  }

  public FFmpegOutputBuilder setVideoResolution(int width, int height) {
    Preconditions.checkArgument(isValidSize(width) && isValidSize(height),
        "Both width and height must be -1 or greater than zero");

    this.video_enabled = true;
    this.video_width = width;
    this.video_height = height;
    return this;
  }

  /**
   * Sets Video Filter TODO Build a fluent Filter builder
   *
   * @param filter
   * @return this
   */
  public FFmpegOutputBuilder setVideoFilter(String filter) {
    this.video_enabled = true;
    this.video_filter = checkNotNull(filter);
    return this;
  }

  public FFmpegOutputBuilder setComplexVideoFilter(String filter) {
    this.video_enabled = true;
    this.video_filter_complex = checkNotNull(filter);
    return this;
  }

  /**
   * Allows to add metadata to output video. Which keys are possible depends on the used output
   * video codec.
   * 
   * @param key Metadata key, e.g. "comment"
   * @param value Value to set for key
   * @return This instance
   */
  public FFmpegOutputBuilder addMetaTag(String key, String value) {
    this.video_enabled = true;
    if (this.video_meta_tags == null) {
      this.video_meta_tags = new ArrayList<>();
    }

    this.video_meta_tags.add(checkNotNull(key) + "=" + checkNotNull(value).replace("\"", ""));
    return this;
  }

  public FFmpegOutputBuilder setAudioCodec(String codec) {
    this.audio_enabled = true;
    this.audio_codec = checkNotNull(codec);
    return this;
  }

  public FFmpegOutputBuilder setAudioChannels(int channels) {
    Preconditions.checkArgument(channels > 0, "channels must be positive");
    this.audio_enabled = true;
    this.audio_channels = channels;
    return this;
  }

  /**
   * Sets the Audio Sample Rate, for example 44_000
   *
   * @param sample_rate
   * @return this
   */
  public FFmpegOutputBuilder setAudioSampleRate(int sample_rate) {
    Preconditions.checkArgument(sample_rate > 0, "sample rate must be positive");
    this.audio_enabled = true;
    this.audio_sample_rate = sample_rate;
    return this;
  }

  /**
   * Sets the Audio Bit Depth. Samples given in the FFmpeg.AUDIO_DEPTH_* constants.
   *
   * @param bit_depth
   * @return this
   */
  public FFmpegOutputBuilder setAudioBitDepth(String bit_depth) {
    Preconditions.checkNotNull(bit_depth);
    this.audio_enabled = true;
    this.audio_bit_depth = bit_depth;
    return this;
  }

  /**
   * Sets the Audio bitrate
   *
   * @param bit_rate
   * @return this
   */
  public FFmpegOutputBuilder setAudioBitRate(long bit_rate) {
    Preconditions.checkArgument(bit_rate > 0, "bitrate must be positive");
    this.audio_enabled = true;
    this.audio_bit_rate = bit_rate;
    return this;
  }

  public FFmpegOutputBuilder setAudioQuality(int quality) {
    Preconditions.checkArgument(quality >= 1 && quality <= 5, "quality must be in the range 1..5");
    this.audio_enabled = true;
    this.audio_quality = quality;
    return this;
  }

  public FFmpegOutputBuilder setAudioBitStreamFilter(String filter) {
    Preconditions
        .checkArgument(!Strings.isNullOrEmpty(filter), "filter should be declared by name");
    this.audio_bit_stream_filter = filter;
    return this;
  }

  /**
   * Target output file size (in bytes)
   *
   * @param targetSize
   * @return this
   */
  public FFmpegOutputBuilder setTargetSize(long targetSize) {
    Preconditions.checkArgument(targetSize > 0, "target size must be positive");
    this.targetSize = targetSize;
    return this;
  }

  /**
   * Decodes but discards input until the duration
   *
   * @param duration
   * @param units
   * @return this
   */
  public FFmpegOutputBuilder setStartOffset(long duration, TimeUnit units) {
    checkNotNull(duration);
    checkNotNull(units);

    this.startOffset = units.toMillis(duration);

    return this;
  }

  /**
   * Stop writing the output after its duration reaches duration
   *
   * @param duration
   * @param units
   * @return this
   */
  public FFmpegOutputBuilder setDuration(long duration, TimeUnit units) {
    checkNotNull(duration);
    checkNotNull(units);

    this.duration = units.toMillis(duration);

    return this;
  }

  public FFmpegOutputBuilder setStrict(FFmpegBuilder.Strict strict) {
    this.strict = checkNotNull(strict);
    return this;
  }

  /**
   * When doing multi-pass we add a little extra padding, to ensure we reach our target
   *
   * @param bitrate
   * @return this
   */
  public FFmpegOutputBuilder setPassPaddingBitrate(long bitrate) {
    Preconditions.checkArgument(bitrate > 0, "bitrate must be positive");
    this.pass_padding_bitrate = bitrate;
    return this;
  }

  /**
   * Finished with this output
   *
   * @return the parent FFmpegBuilder
   */
  public FFmpegBuilder done() {
    Preconditions.checkState(parent != null, "Can not call done without parent being set");
    return parent;
  }

  public EncodingOptions buildOptions() {
    // TODO When/if modelmapper supports @ConstructorProperties, we map this
    // object, instead of doing new XXX(...)
    // https://github.com/jhalterman/modelmapper/issues/44
    return new EncodingOptions(new MainEncodingOptions(format, startOffset, duration),
        new AudioEncodingOptions(audio_enabled, audio_codec, audio_channels, audio_sample_rate,
            audio_bit_depth, audio_bit_rate, audio_quality), new VideoEncodingOptions(
            video_enabled, video_codec, video_frame_rate, video_width, video_height,
            video_bit_rate, video_frames, video_filter, video_preset));
  }

  protected List<String> build(int pass) {
    Preconditions.checkState(parent != null, "Can not build without parent being set");

    ImmutableList.Builder<String> args = new ImmutableList.Builder<String>();

    if (targetSize > 0) {
      checkState(parent.inputs.size() == 1, "Target size does not support multiple inputs");

      String firstInput = parent.inputs.get(0);
      FFmpegProbeResult input = parent.inputProbes.get(firstInput);

      checkState(input != null, "Target size must be used with setInput(FFmpegProbeResult)");

      // TODO factor in start time and/or number of frames

      double durationInSeconds = input.format.duration;
      long totalBitRate =
          (long) Math.floor((targetSize * 8) / durationInSeconds) - pass_padding_bitrate;

      // TODO Calculate audioBitRate

      if (video_enabled && video_bit_rate == 0) {
        // Video (and possibly audio)
        long audioBitRate = audio_enabled ? audio_bit_rate : 0;
        video_bit_rate = totalBitRate - audioBitRate;
      } else if (audio_enabled && audio_bit_rate == 0) {
        // Just Audio
        audio_bit_rate = totalBitRate;
      }
    }

    if (strict != FFmpegBuilder.Strict.NORMAL) {
      args.add("-strict").add(strict.toString().toLowerCase());
    }

    if (!Strings.isNullOrEmpty(format)) {
      args.add("-f").add(format);
    }

    if (startOffset != null) {
      args.add("-ss").add(millisecondsToString(startOffset));
    }

    if (duration != null) {
      args.add("-t").add(millisecondsToString(duration));
    }

    if (video_enabled) {

      if (video_frames != null) {
        args.add("-vframes").add(String.format("%d", video_frames));
      }

      if (!Strings.isNullOrEmpty(video_codec)) {
        args.add("-vcodec").add(video_codec);
      }

      if (video_width != 0 && video_height != 0) {
        args.add("-s").add(String.format("%dx%d", video_width, video_height));
      }

      if (video_frame_rate != null) {
        // args.add("-r").add(String.format("%2f", video_frame_rate));
        args.add("-r").add(video_frame_rate.toString());
      }

      if (video_bit_rate > 0) {
        args.add("-b:v").add(String.format("%d", video_bit_rate));
      }

      if (!Strings.isNullOrEmpty(video_preset)) {
        args.add("-vpre").add(video_preset);
      }

      if (!Strings.isNullOrEmpty(video_filter)) {
        checkState(parent.inputs.size() == 1,
            "Video filter only works with one input, instead use setVideoFilterComplex(..)");
        args.add("-vf").add(video_filter);
      }

      if (!Strings.isNullOrEmpty(video_filter_complex)) {
        args.add("-filter_complex").add(video_filter_complex);
      }

<<<<<<< HEAD
      if (!Strings.isNullOrEmpty(video_bit_stream_filter)) {
        args.add("-bsf:v", video_bit_stream_filter);
=======
      if (video_meta_tags != null) {
        for (String meta : video_meta_tags) {
          args.add("-metadata").add("\"" + meta + "\"");
        }
>>>>>>> 6a6e120c
      }

    } else {
      args.add("-vn");
    }

    if (audio_enabled && pass != 1) {
      if (!Strings.isNullOrEmpty(audio_codec)) {
        args.add("-acodec").add(audio_codec);
      }

      if (audio_channels > 0) {
        args.add("-ac").add(String.format("%d", audio_channels));
      }

      if (audio_sample_rate > 0) {
        args.add("-ar").add(String.format("%d", audio_sample_rate));
      }

      if (!Strings.isNullOrEmpty(audio_bit_depth)) {
        args.add("-sample_fmt").add(audio_bit_depth);
      }

      if (audio_bit_rate > 0 && audio_quality > 0 && throwWarnings) {
        // I'm not sure, but it seems audio_quality overrides
        // audio_bit_rate, so don't allow both
        throw new IllegalStateException("Only one of audio_bit_rate and audio_quality can be set");
      }

      if (audio_bit_rate > 0) {
        args.add("-b:a").add(String.format("%d", audio_bit_rate));
      }

      if (audio_quality > 0) {
        args.add("-aq").add(String.format("%d", audio_quality));
      }

      if (!Strings.isNullOrEmpty(audio_bit_stream_filter)) {
        args.add("-bsf:a", audio_bit_stream_filter);
      }

    } else {
      args.add("-an");
    }

    if (!subtitle_enabled)
      args.add("-sn");

    if (filename != null && uri != null) {
      throw new IllegalStateException("Only one of filename and uri can be set");
    }

    // Output
    if (pass == 1) {
      args.add(DEVNULL);
    } else if (filename != null) {
      args.add(filename);
    } else if (uri != null) {
      args.add(uri.toString());
    } else {
      assert (false);
    }

    return args.build();
  }

  @Override
  public Object clone() throws CloneNotSupportedException {
    return super.clone();
  }
}<|MERGE_RESOLUTION|>--- conflicted
+++ resolved
@@ -50,7 +50,7 @@
   public String audio_bit_depth;
   public long audio_bit_rate;
   public int audio_quality;
-  private String audio_bit_stream_filter;
+  public String audio_bit_stream_filter;
 
   public boolean video_enabled = true;
   public String video_codec;
@@ -62,11 +62,8 @@
   public String video_preset;
   public String video_filter;
   public String video_filter_complex;
-<<<<<<< HEAD
-  private String video_bit_stream_filter;
-=======
-  public List<String> video_meta_tags;
->>>>>>> 6a6e120c
+  public String video_bit_stream_filter;
+  public List<String> video_meta_tags = new ArrayList<>();
 
   public boolean subtitle_enabled = true;
 
@@ -289,11 +286,9 @@
    */
   public FFmpegOutputBuilder addMetaTag(String key, String value) {
     this.video_enabled = true;
-    if (this.video_meta_tags == null) {
-      this.video_meta_tags = new ArrayList<>();
-    }
-
-    this.video_meta_tags.add(checkNotNull(key) + "=" + checkNotNull(value).replace("\"", ""));
+    checkNotNull(key, "Key may not be null");
+    checkNotNull(value, "Value may not be null");
+    video_meta_tags.add(key + "=" + value.replace("\"", ""));
     return this;
   }
 
@@ -529,15 +524,12 @@
         args.add("-filter_complex").add(video_filter_complex);
       }
 
-<<<<<<< HEAD
       if (!Strings.isNullOrEmpty(video_bit_stream_filter)) {
         args.add("-bsf:v", video_bit_stream_filter);
-=======
-      if (video_meta_tags != null) {
-        for (String meta : video_meta_tags) {
-          args.add("-metadata").add("\"" + meta + "\"");
-        }
->>>>>>> 6a6e120c
+      }
+
+      for (String meta : video_meta_tags) {
+        args.add("-metadata").add("\"" + meta + "\"");
       }
 
     } else {
