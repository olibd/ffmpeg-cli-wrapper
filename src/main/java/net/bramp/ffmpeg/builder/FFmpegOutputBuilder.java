package net.bramp.ffmpeg.builder;

import com.google.common.base.Preconditions;
import com.google.common.base.Strings;
import com.google.common.collect.ImmutableList;
import com.google.common.collect.Range;
import net.bramp.ffmpeg.modelmapper.Mapper;
import net.bramp.ffmpeg.options.AudioEncodingOptions;
import net.bramp.ffmpeg.options.EncodingOptions;
import net.bramp.ffmpeg.options.MainEncodingOptions;
import net.bramp.ffmpeg.options.VideoEncodingOptions;
import net.bramp.ffmpeg.probe.FFmpegProbeResult;
import org.apache.commons.lang3.SystemUtils;
import org.apache.commons.lang3.math.Fraction;

import java.net.URI;
import java.util.ArrayList;
import java.util.List;
import java.util.concurrent.TimeUnit;

import static com.google.common.base.Preconditions.*;
import com.google.common.collect.Range;
import static net.bramp.ffmpeg.FFmpegUtils.millisecondsToString;
import static net.bramp.ffmpeg.builder.MetadataSpecifier.checkValidKey;

/**
 * Builds a representation of a single output/encoding setting
 */
public class FFmpegOutputBuilder {

  final private static String DEVNULL = SystemUtils.IS_OS_WINDOWS ? "NUL" : "/dev/null";
  final private static List<String> rtps = ImmutableList.of("rtsp", "rtp", "rtmp");
  final private static List<String> udpTcp = ImmutableList.of("udp", "tcp");

  FFmpegBuilder parent;

  /**
   * Output filename or uri. Only one may be set
   */
  public String filename;
  public URI uri;

  public String format;

  public Long startOffset; // in milliseconds
  public Long duration; // in milliseconds

  public final List<String> meta_tags = new ArrayList<>();

  public boolean audio_enabled = true;
  public String audio_codec;
  public int audio_channels;
  public int audio_sample_rate;
  public String audio_bit_depth;
  public long audio_bit_rate;
  public int audio_quality;
  public String audio_bit_stream_filter;

  public boolean video_enabled = true;
  public String video_codec;
  public boolean video_copyinkf = false;
  public Fraction video_frame_rate;
  public int video_width;
  public int video_height;
  public String video_movflags;
  public long video_bit_rate;
  public Integer video_frames;
  public String video_preset;
  public String video_filter;
  public String video_filter_complex;
  public String video_bit_stream_filter;

  public boolean subtitle_enabled = true;

  public final List<String> extra_args = new ArrayList<>();

  public FFmpegBuilder.Strict strict = FFmpegBuilder.Strict.NORMAL;

  public long targetSize = 0; // in bytes
  public long pass_padding_bitrate = 1024; // in bits per second

  public boolean throwWarnings = true; // TODO Either delete this, or apply it consistently

  /**
   * Checks if the URI is valid for streaming to
   * 
   * @param uri
   * @return
   */
  public static URI checkValidStream(URI uri) {
    String scheme = checkNotNull(uri).getScheme();
    scheme = checkNotNull(scheme, "URI is missing a scheme").toLowerCase();

    if (rtps.contains(scheme)) {
      return uri;
    }

    if (udpTcp.contains(scheme)) {
      if (uri.getPort() == -1) {
        throw new IllegalArgumentException("must set port when using udp or tcp scheme");
      }
      return uri;
    }

    throw new IllegalArgumentException("not a valid output URL, must use rtp/tcp/udp scheme");
  }

  public FFmpegOutputBuilder() {}

  protected FFmpegOutputBuilder(FFmpegBuilder parent, String filename) {
    this.parent = checkNotNull(parent);
    this.filename = checkNotNull(filename);
  }

  protected FFmpegOutputBuilder(FFmpegBuilder parent, URI uri) {
    this.parent = checkNotNull(parent);
    this.uri = checkValidStream(uri);
  }

  public FFmpegOutputBuilder useOptions(EncodingOptions opts) {
    Mapper.map(opts, this);
    return this;
  }

  public FFmpegOutputBuilder useOptions(MainEncodingOptions opts) {
    Mapper.map(opts, this);
    return this;
  }

  public FFmpegOutputBuilder useOptions(AudioEncodingOptions opts) {
    Mapper.map(opts, this);
    return this;
  }

  public FFmpegOutputBuilder useOptions(VideoEncodingOptions opts) {
    Mapper.map(opts, this);
    return this;
  }

  public FFmpegOutputBuilder disableVideo() {
    this.video_enabled = false;
    return this;
  }

  public FFmpegOutputBuilder disableAudio() {
    this.audio_enabled = false;
    return this;
  }

  public FFmpegOutputBuilder disableSubtitle() {
    this.subtitle_enabled = false;
    return this;
  }

  public FFmpegOutputBuilder setFilename(String filename) {
    this.filename = checkNotNull(filename);
    return this;
  }

  public String getFilename() {
    return filename;
  }

  public FFmpegOutputBuilder setUri(URI uri) {
    this.uri = checkValidStream(uri);
    return this;
  }

  public URI getUri() {
    return uri;
  }

  public FFmpegOutputBuilder setFormat(String format) {
    this.format = checkNotNull(format);
    return this;
  }

  public FFmpegOutputBuilder setVideoBitRate(long bit_rate) {
    Preconditions.checkArgument(bit_rate > 0, "bit rate must be positive");
    this.video_enabled = true;
    this.video_bit_rate = bit_rate;
    return this;
  }

  public FFmpegOutputBuilder setVideoCodec(String codec) {
    this.video_enabled = true;
    this.video_codec = checkNotNull(codec);
    return this;
  }

  public FFmpegOutputBuilder setVideoCopyInkf(boolean copyinkf) {
    this.video_enabled = true;
    this.video_copyinkf = copyinkf;
    return this;
  }

  public FFmpegOutputBuilder setVideoMovFlags(String movflags) {
    this.video_enabled = true;
    this.video_movflags = checkNotNull(movflags);
    return this;
  }

  public FFmpegOutputBuilder setVideoFrameRate(Fraction frame_rate) {
    this.video_enabled = true;
    this.video_frame_rate = checkNotNull(frame_rate);
    return this;
  }

  public FFmpegOutputBuilder setVideoBitStreamFilter(String filter) {
    Preconditions
        .checkArgument(!Strings.isNullOrEmpty(filter), "filter should be declared by name");
    this.video_bit_stream_filter = filter;
    return this;
  }

  /**
   * Set the video frame rate in terms of frames per interval. For example 24fps would be 24/1,
   * however NTSC TV at 23.976fps would be 24000 per 1001
   *
   * @param frames Number of frames
   * @param per Number of seconds
   * @return
   */
  public FFmpegOutputBuilder setVideoFrameRate(int frames, int per) {
    return setVideoFrameRate(Fraction.getFraction(frames, per));
  }

  public FFmpegOutputBuilder setVideoFrameRate(double frame_rate) {
    return setVideoFrameRate(Fraction.getFraction(frame_rate));
  }

  /**
   * Set the number of video frames to record.
   *
   * @param frames
   * @return this
   */
  public FFmpegOutputBuilder setFrames(int frames) {
    this.video_enabled = true;
    this.video_frames = frames;
    return this;
  }

  public FFmpegOutputBuilder setVideoPreset(String preset) {
    this.video_enabled = true;
    this.video_preset = checkNotNull(preset);
    return this;
  }

  protected static boolean isValidSize(int widthOrHeight) {
    return widthOrHeight > 0 || widthOrHeight == -1;
  }

  public FFmpegOutputBuilder setVideoWidth(int width) {
    Preconditions.checkArgument(isValidSize(width), "Width must be -1 or greater than zero");

    this.video_enabled = true;
    this.video_width = width;
    return this;
  }

  public FFmpegOutputBuilder setVideoHeight(int height) {
    Preconditions.checkArgument(isValidSize(height), "Height must be -1 or greater than zero");

    this.video_enabled = true;
    this.video_height = height;
    return this;
  }

  public FFmpegOutputBuilder setVideoResolution(int width, int height) {
    Preconditions.checkArgument(isValidSize(width) && isValidSize(height),
        "Both width and height must be -1 or greater than zero");

    this.video_enabled = true;
    this.video_width = width;
    this.video_height = height;
    return this;
  }

  /**
   * Sets Video Filter TODO Build a fluent Filter builder
   *
   * @param filter
   * @return this
   */
  public FFmpegOutputBuilder setVideoFilter(String filter) {
    this.video_enabled = true;
    this.video_filter = checkNotNull(filter);
    return this;
  }

  public FFmpegOutputBuilder setComplexVideoFilter(String filter) {
    this.video_enabled = true;
    this.video_filter_complex = checkNotNull(filter);
    return this;
  }

  /**
   * Add metadata on output streams. Which keys are possible depends on the used codec.
   * 
   * @param key Metadata key, e.g. "comment"
   * @param value Value to set for key
   * @return this
   */
  public FFmpegOutputBuilder addMetaTag(String key, String value) {
    checkValidKey(key);
    checkNotNull(value);
    meta_tags.add("-metadata");
    meta_tags.add(key + "=" + value);
    return this;
  }

  /**
   * Add metadata on output streams. Which keys are possible depends on the used codec.
   *
   * <pre>
   * {@code
   * import static net.bramp.ffmpeg.builder.MetadataSpecifier.*;
   * import static net.bramp.ffmpeg.builder.StreamSpecifier.*;
   * import static net.bramp.ffmpeg.builder.StreamSpecifierType.*;
   * 
   * new FFmpegBuilder()
   *   .addMetaTag("title", "Movie Title") // Annotate whole file
   *   .addMetaTag(chapter(0), "author", "Bob") // Annotate first chapter
   *   .addMetaTag(program(0), "comment", "Awesome") // Annotate first program
   *   .addMetaTag(stream(0), "copyright", "Megacorp") // Annotate first stream
   *   .addMetaTag(stream(Video), "framerate", "24fps") // Annotate all video streams
   *   .addMetaTag(stream(Video, 0), "artist", "Joe") // Annotate first video stream
   *   .addMetaTag(stream(Audio, 0), "language", "eng") // Annotate first audio stream
   *   .addMetaTag(stream(Subtitle, 0), "language", "fre") // Annotate first subtitle stream
   *   .addMetaTag(usable(), "year", "2010") // Annotate all streams with a usable configuration
   * }
   * </pre>
   *
   * assertThat(global().spec(), is("g")); assertThat(chapter(1).spec(), is("c:1"));
   * assertThat(program(1).spec(), is("p:1")); assertThat(stream(1).spec(), is("s:1"));
   * assertThat(stream(id(1)).spec(), is("s:i:1"));
   *
   * @param spec Metadata specifier, e.g `MetadataSpec.stream(Audio, 0)`
   * @param key Metadata key, e.g. "comment"
   * @param value Value to set for key
   * @return this
   */
  public FFmpegOutputBuilder addMetaTag(MetadataSpecifier spec, String key, String value) {
    checkValidKey(key);
    checkNotNull(value);
    meta_tags.add("-metadata:" + spec.spec());
    meta_tags.add(key + "=" + value);
    return this;
  }

  public FFmpegOutputBuilder setAudioCodec(String codec) {
    this.audio_enabled = true;
    this.audio_codec = checkNotNull(codec);
    return this;
  }

  public FFmpegOutputBuilder setAudioChannels(int channels) {
    Preconditions.checkArgument(channels > 0, "channels must be positive");
    this.audio_enabled = true;
    this.audio_channels = channels;
    return this;
  }

  /**
   * Sets the Audio Sample Rate, for example 44_000
   *
   * @param sample_rate
   * @return this
   */
  public FFmpegOutputBuilder setAudioSampleRate(int sample_rate) {
    Preconditions.checkArgument(sample_rate > 0, "sample rate must be positive");
    this.audio_enabled = true;
    this.audio_sample_rate = sample_rate;
    return this;
  }

  /**
   * Sets the Audio Bit Depth. Samples given in the FFmpeg.AUDIO_DEPTH_* constants.
   *
   * @param bit_depth
   * @return this
   */
  public FFmpegOutputBuilder setAudioBitDepth(String bit_depth) {
    Preconditions.checkNotNull(bit_depth);
    this.audio_enabled = true;
    this.audio_bit_depth = bit_depth;
    return this;
  }

  /**
   * Sets the Audio bit rate
   *
   * @param bit_rate
   * @return this
   */
  public FFmpegOutputBuilder setAudioBitRate(long bit_rate) {
    Preconditions.checkArgument(bit_rate > 0, "bit rate must be positive");
    this.audio_enabled = true;
    this.audio_bit_rate = bit_rate;
    return this;
  }

  public FFmpegOutputBuilder setAudioQuality(int quality) {
<<<<<<< HEAD
    Preconditions.checkArgument(Range.closed(1, 5).contains(quality),
        "quality must be in the range 1..5");
=======
    Preconditions.checkArgument(Range.closed(1,5).contains(quality), "quality must be in the range 1..5");
>>>>>>> e7080a19
    this.audio_enabled = true;
    this.audio_quality = quality;
    return this;
  }

  public FFmpegOutputBuilder setAudioBitStreamFilter(String filter) {
    Preconditions
        .checkArgument(!Strings.isNullOrEmpty(filter), "filter should be declared by name");
    this.audio_bit_stream_filter = filter;
    return this;
  }

  /**
   * Target output file size (in bytes)
   *
   * @param targetSize
   * @return this
   */
  public FFmpegOutputBuilder setTargetSize(long targetSize) {
    Preconditions.checkArgument(targetSize > 0, "target size must be positive");
    this.targetSize = targetSize;
    return this;
  }

  /**
   * Decodes but discards input until the duration
   *
   * @param duration
   * @param units
   * @return this
   */
  public FFmpegOutputBuilder setStartOffset(long duration, TimeUnit units) {
    checkNotNull(duration);
    checkNotNull(units);

    this.startOffset = units.toMillis(duration);

    return this;
  }

  /**
   * Stop writing the output after its duration reaches duration
   *
   * @param duration
   * @param units
   * @return this
   */
  public FFmpegOutputBuilder setDuration(long duration, TimeUnit units) {
    checkNotNull(duration);
    checkNotNull(units);

    this.duration = units.toMillis(duration);

    return this;
  }

  public FFmpegOutputBuilder setStrict(FFmpegBuilder.Strict strict) {
    this.strict = checkNotNull(strict);
    return this;
  }

  /**
   * When doing multi-pass we add a little extra padding, to ensure we reach our target
   *
   * @param bitrate bit rate
   * @return this
   */
  public FFmpegOutputBuilder setPassPaddingBitrate(long bitrate) {
    Preconditions.checkArgument(bitrate > 0, "bitrate must be positive");
    this.pass_padding_bitrate = bitrate;
    return this;
  }

  /**
   * Add additional ouput arguments (for flags which aren't currently supported).
   *
   * @param values
   */
  public FFmpegOutputBuilder addExtraArgs(String... values) {
    checkArgument(values.length > 0, "One or more values must be supplied");
    for (String value : values) {
      extra_args.add(checkNotNull(value));
    }
    return this;
  }

  /**
   * Finished with this output
   *
   * @return the parent FFmpegBuilder
   */
  public FFmpegBuilder done() {
    Preconditions.checkState(parent != null, "Can not call done without parent being set");
    return parent;
  }

  /**
   * Returns a representation of this Builder that can be safely serialised.
   *
   * @return
   */
  public EncodingOptions buildOptions() {
    // TODO When/if modelmapper supports @ConstructorProperties, we map this
    // object, instead of doing new XXX(...)
    // https://github.com/jhalterman/modelmapper/issues/44
    return new EncodingOptions(new MainEncodingOptions(format, startOffset, duration),
        new AudioEncodingOptions(audio_enabled, audio_codec, audio_channels, audio_sample_rate,
            audio_bit_depth, audio_bit_rate, audio_quality), new VideoEncodingOptions(
            video_enabled, video_codec, video_frame_rate, video_width, video_height,
            video_bit_rate, video_frames, video_filter, video_preset));
  }

  /**
   * Builds the arguments
   * 
   * @param pass The particular pass. For one-pass this value will be zero, for multi-pass, it will
   *        be 1 for the first pass, 2 for the second, and so on.
   * @return
   */
  protected List<String> build(int pass) {
    Preconditions.checkState(parent != null, "Can not build without parent being set");

    if (pass > 0) {
      // TODO Write a test for this:
      Preconditions.checkArgument(format != null, "Format must be specified when using two-pass");
      Preconditions.checkArgument(targetSize != 0 || video_bit_rate != 0,
          "Target size, or video bitrate must be specified when using two-pass");
    }

    ImmutableList.Builder<String> args = new ImmutableList.Builder<String>();

    if (targetSize > 0) {
      checkState(parent.inputs.size() == 1, "Target size does not support multiple inputs");

      String firstInput = parent.inputs.iterator().next();
      FFmpegProbeResult input = parent.inputProbes.get(firstInput);

      checkState(input != null, "Target size must be used with setInput(FFmpegProbeResult)");

      // TODO factor in start time and/or number of frames

      double durationInSeconds = input.format.duration;
      long totalBitRate =
          (long) Math.floor((targetSize * 8) / durationInSeconds) - pass_padding_bitrate;

      // TODO Calculate audioBitRate

      if (video_enabled && video_bit_rate == 0) {
        // Video (and possibly audio)
        long audioBitRate = audio_enabled ? audio_bit_rate : 0;
        video_bit_rate = totalBitRate - audioBitRate;
      } else if (audio_enabled && audio_bit_rate == 0) {
        // Just Audio
        audio_bit_rate = totalBitRate;
      }
    }

    if (strict != FFmpegBuilder.Strict.NORMAL) {
      args.add("-strict", strict.toString());
    }

    if (!Strings.isNullOrEmpty(format)) {
      args.add("-f", format);
    }

    if (startOffset != null) {
      args.add("-ss", millisecondsToString(startOffset));
    }

    if (duration != null) {
      args.add("-t", millisecondsToString(duration));
    }

    args.addAll(meta_tags);

    if (video_enabled) {

      if (video_frames != null) {
        args.add("-vframes", video_frames.toString());
      }

      if (!Strings.isNullOrEmpty(video_codec)) {
        args.add("-vcodec", video_codec);
      }

      if (video_copyinkf) {
        args.add("-copyinkf");
      }

      if (!Strings.isNullOrEmpty(video_movflags)) {
        args.add("-movflags", video_movflags);
      }

      if (video_width != 0 && video_height != 0) {
        args.add("-s", String.format("%dx%d", video_width, video_height));
      }

      if (video_frame_rate != null) {
        // args.add("-r", String.format("%2f", video_frame_rate));
        args.add("-r", video_frame_rate.toString());
      }

      if (video_bit_rate > 0) {
        args.add("-b:v", String.valueOf(video_bit_rate));
      }

      if (!Strings.isNullOrEmpty(video_preset)) {
        args.add("-vpre", video_preset);
      }

      if (!Strings.isNullOrEmpty(video_filter)) {
        checkState(parent.inputs.size() == 1,
            "Video filter only works with one input, instead use setVideoFilterComplex(..)");
        args.add("-vf", video_filter);
      }

      if (!Strings.isNullOrEmpty(video_filter_complex)) {
        args.add("-filter_complex", video_filter_complex);
      }

      if (!Strings.isNullOrEmpty(video_bit_stream_filter)) {
        args.add("-bsf:v", video_bit_stream_filter);
      }

    } else {
      args.add("-vn");
    }

    if (audio_enabled && pass != 1) {
      if (!Strings.isNullOrEmpty(audio_codec)) {
        args.add("-acodec", audio_codec);
      }

      if (audio_channels > 0) {
        args.add("-ac", String.valueOf(audio_channels));
      }

      if (audio_sample_rate > 0) {
        args.add("-ar", String.valueOf(audio_sample_rate));
      }

      if (!Strings.isNullOrEmpty(audio_bit_depth)) {
        args.add("-sample_fmt", audio_bit_depth);
      }

      if (audio_bit_rate > 0 && audio_quality > 0 && throwWarnings) {
        // I'm not sure, but it seems audio_quality overrides
        // audio_bit_rate, so don't allow both
        throw new IllegalStateException("Only one of audio_bit_rate and audio_quality can be set");
      }

      if (audio_bit_rate > 0) {
        args.add("-b:a", String.valueOf(audio_bit_rate));
      }

      if (audio_quality > 0) {
        args.add("-aq", String.valueOf(audio_quality));
      }

      if (!Strings.isNullOrEmpty(audio_bit_stream_filter)) {
        args.add("-bsf:a", audio_bit_stream_filter);
      }

    } else {
      args.add("-an");
    }

    if (!subtitle_enabled) {
      args.add("-sn");
    }
<<<<<<< HEAD

=======
    
>>>>>>> e7080a19
    args.addAll(extra_args);

    if (filename != null && uri != null) {
      throw new IllegalStateException("Only one of filename and uri can be set");
    }

    // Output
    if (pass == 1) {
      args.add(DEVNULL);
    } else if (filename != null) {
      args.add(filename);
    } else if (uri != null) {
      args.add(uri.toString());
    } else {
      assert (false);
    }

    return args.build();
  }
}<|MERGE_RESOLUTION|>--- conflicted
+++ resolved
@@ -402,12 +402,8 @@
   }
 
   public FFmpegOutputBuilder setAudioQuality(int quality) {
-<<<<<<< HEAD
     Preconditions.checkArgument(Range.closed(1, 5).contains(quality),
         "quality must be in the range 1..5");
-=======
-    Preconditions.checkArgument(Range.closed(1,5).contains(quality), "quality must be in the range 1..5");
->>>>>>> e7080a19
     this.audio_enabled = true;
     this.audio_quality = quality;
     return this;
@@ -678,11 +674,7 @@
     if (!subtitle_enabled) {
       args.add("-sn");
     }
-<<<<<<< HEAD
-
-=======
-    
->>>>>>> e7080a19
+
     args.addAll(extra_args);
 
     if (filename != null && uri != null) {
