package net.bramp.ffmpeg.builder;

import com.google.common.base.Preconditions;
import com.google.common.base.Strings;
import com.google.common.collect.ImmutableList;
import net.bramp.ffmpeg.modelmapper.Mapper;
import net.bramp.ffmpeg.options.AudioEncodingOptions;
import net.bramp.ffmpeg.options.EncodingOptions;
import net.bramp.ffmpeg.options.MainEncodingOptions;
import net.bramp.ffmpeg.options.VideoEncodingOptions;
import net.bramp.ffmpeg.probe.FFmpegProbeResult;
import org.apache.commons.lang3.SystemUtils;
import org.apache.commons.lang3.math.Fraction;

import java.util.List;
import java.util.concurrent.TimeUnit;

import static net.bramp.ffmpeg.FFmpegUtils.millisecondsToString;
import static com.google.common.base.Preconditions.checkNotNull;

/**
 * Builds a representation of a single output/encoding setting
 */
public class FFmpegOutputBuilder implements Cloneable {

  final private static String DEVNULL = SystemUtils.IS_OS_WINDOWS ? "NUL" : "/dev/null";

  FFmpegBuilder parent;

  /**
   * Output filename
   */
  public String filename;

  public String format;

  public Long startOffset; // in millis
  public Long duration; // in millis

  public boolean audio_enabled = true;
  public String audio_codec;
  public int audio_channels;
  public int audio_sample_rate;
  public String audio_bit_depth;
  public int audio_bit_rate;
  public int audio_quality;

  public boolean video_enabled = true;
  public String video_codec;
  public Fraction video_frame_rate;
  public int video_width;
  public int video_height;
  public int video_bit_rate;
  public Integer video_frames;
  public String video_preset;
  public String video_filter;

  public boolean subtitle_enabled = true;

  public FFmpegBuilder.Strict strict = FFmpegBuilder.Strict.NORMAL;

  public long targetSize = 0; // in bytes
  public int pass_padding_bitrate = 1024; // in bits per second

  public boolean throwWarnings = true;

  public FFmpegOutputBuilder() {}

  protected FFmpegOutputBuilder(FFmpegBuilder parent, String filename) {
    this.parent = parent;
    this.filename = filename;
  }

  public FFmpegOutputBuilder useOptions(EncodingOptions opts) {
    Mapper.map(opts, this);
    return this;
  }

  public FFmpegOutputBuilder useOptions(MainEncodingOptions opts) {
    Mapper.map(opts, this);
    return this;
  }

  public FFmpegOutputBuilder useOptions(AudioEncodingOptions opts) {
    Mapper.map(opts, this);
    return this;
  }

  public FFmpegOutputBuilder useOptions(VideoEncodingOptions opts) {
    Mapper.map(opts, this);
    return this;
  }

  public FFmpegOutputBuilder disableVideo() {
    this.video_enabled = false;
    return this;
  }

  public FFmpegOutputBuilder disableAudio() {
    this.audio_enabled = false;
    return this;
  }

  public FFmpegOutputBuilder disableSubtitle() {
    this.subtitle_enabled = false;
    return this;
  }

  public FFmpegOutputBuilder setFilename(String filename) {
    this.filename = checkNotNull(filename);
    return this;
  }

  public String getFilename() {
    return filename;
  }

  public FFmpegOutputBuilder setFormat(String format) {
    this.format = checkNotNull(format);
    return this;
  }

  public FFmpegOutputBuilder setVideoBitRate(int bit_rate) {
    Preconditions.checkArgument(bit_rate > 0, "bitrate must be positive");
    this.video_enabled = true;
    this.video_bit_rate = bit_rate;
    return this;
  }

  public FFmpegOutputBuilder setVideoCodec(String codec) {
    this.video_enabled = true;
    this.video_codec = checkNotNull(codec);
    return this;
  }

  public FFmpegOutputBuilder setVideoFrameRate(Fraction frame_rate) {
    this.video_enabled = true;
    this.video_frame_rate = checkNotNull(frame_rate);
    return this;
  }

  public FFmpegOutputBuilder setVideoFrameRate(double frame_rate) {
    return setVideoFrameRate(Fraction.getFraction(frame_rate));
  }

  /**
   * Set the number of video frames to record.
   * 
   * @param frames
   * @return this
   */
  public FFmpegOutputBuilder setFrames(int frames) {
    this.video_enabled = true;
    this.video_frames = frames;
    return this;
  }

  public FFmpegOutputBuilder setVideoPreset(String preset) {
    this.video_enabled = true;
    this.video_preset = checkNotNull(preset);
    return this;
  }

  protected static boolean isValidSize(int widthOrHeight) {
    return widthOrHeight > 0 || widthOrHeight == -1;
  }

  public FFmpegOutputBuilder setVideoWidth(int width) {
    Preconditions.checkArgument(isValidSize(width), "Width must be -1 or greater than zero");

    this.video_enabled = true;
    this.video_width = width;
    return this;
  }

  public FFmpegOutputBuilder setVideoHeight(int height) {
    Preconditions.checkArgument(isValidSize(height), "Height must be -1 or greater than zero");

    this.video_enabled = true;
    this.video_height = height;
    return this;
  }

  public FFmpegOutputBuilder setVideoResolution(int width, int height) {
    Preconditions.checkArgument(isValidSize(width) && isValidSize(height),
        "Both width and height must be -1 or greater than zero");

    this.video_enabled = true;
    this.video_width = width;
    this.video_height = height;
    return this;
  }

  /**
   * Sets Video Filter TODO Build a fluent Filter builder
   * 
   * @param filter
   * @return this
   */
  public FFmpegOutputBuilder setVideoFilter(String filter) {
    this.video_enabled = true;
    this.video_filter = checkNotNull(filter);
    return this;
  }

  public FFmpegOutputBuilder setAudioCodec(String codec) {
    this.audio_enabled = true;
    this.audio_codec = checkNotNull(codec);
    return this;
  }

  public FFmpegOutputBuilder setAudioChannels(int channels) {
    Preconditions.checkArgument(channels > 0, "channels must be positive");
    this.audio_enabled = true;
    this.audio_channels = channels;
    return this;
  }

  /**
   * Sets the Audio Sample Rate, for example 440000
   * 
   * @param sample_rate
   * @return this
   */
  public FFmpegOutputBuilder setAudioSampleRate(int sample_rate) {
    Preconditions.checkArgument(sample_rate > 0, "sample rate must be positive");
    this.audio_enabled = true;
    this.audio_sample_rate = sample_rate;
    return this;
  }

  /**
   * Sets the Audio Bit Depth. Samples given in the FFmpeg.AUDIO_DEPTH_* constants.
   * 
   * @param bit_depth
   * @return this
   */
  public FFmpegOutputBuilder setAudioBitDepth(String bit_depth) {
    Preconditions.checkNotNull(bit_depth);
    this.audio_enabled = true;
    this.audio_bit_depth = bit_depth;
    return this;
  }

  /**
   * Sets the Audio bitrate
   *
   * @param bit_rate
   * @return this
   */
  public FFmpegOutputBuilder setAudioBitRate(int bit_rate) {
    Preconditions.checkArgument(bit_rate > 0, "bitrate must be positive");
    this.audio_enabled = true;
    this.audio_bit_rate = bit_rate;
    return this;
  }

  public FFmpegOutputBuilder setAudioQuality(int quality) {
    Preconditions.checkArgument(quality >= 1 && quality <= 5, "quality must be in the range 1..5");
    this.audio_enabled = true;
    this.audio_quality = quality;
    return this;
  }

  /**
   * Target output file size (in bytes)
   * 
   * @param targetSize
   * @return this
   */
  public FFmpegOutputBuilder setTargetSize(long targetSize) {
    Preconditions.checkArgument(targetSize > 0, "target size must be positive");
    this.targetSize = targetSize;
    return this;
  }

  /**
   * Decodes but discards input until the duration
   * 
   * @param duration
   * @param units
   * @return this
   */
  public FFmpegOutputBuilder setStartOffset(long duration, TimeUnit units) {
    checkNotNull(duration);
    checkNotNull(units);

    this.startOffset = units.toMillis(duration);

    return this;
  }

  /**
   * Stop writing the output after its duration reaches duration
   * 
   * @param duration
   * @param units
   * @return this
   */
  public FFmpegOutputBuilder setDuration(long duration, TimeUnit units) {
    checkNotNull(duration);
    checkNotNull(units);

    this.duration = units.toMillis(duration);

    return this;
  }

  public FFmpegOutputBuilder setStrict(FFmpegBuilder.Strict strict) {
    this.strict = checkNotNull(strict);
    return this;
  }

  /**
   * When doing multi-pass we add a little extra padding, to ensure we reach our target
   * 
   * @param bitrate
   * @return this
   */
  public FFmpegOutputBuilder setPassPaddingBitrate(int bitrate) {
    Preconditions.checkArgument(bitrate > 0, "bitrate must be positive");
    this.pass_padding_bitrate = bitrate;
    return this;
  }

  /**
   * Finished with this output
   * 
   * @return the parent FFmpegBuilder
   */
  public FFmpegBuilder done() {
    Preconditions.checkState(parent != null, "Can not call done without parent being set");
    return parent;
  }

  public EncodingOptions buildOptions() {
    // TODO When/if modelmapper supports @ConstructorProperties, we map this
    // object, instead of doing new XXX(...)
    // https://github.com/jhalterman/modelmapper/issues/44
    return new EncodingOptions(new MainEncodingOptions(format, startOffset, duration),
        new AudioEncodingOptions(audio_enabled, audio_codec, audio_channels, audio_sample_rate,
            audio_bit_depth, audio_bit_rate, audio_quality), new VideoEncodingOptions(
            video_enabled, video_codec, video_frame_rate, video_width, video_height,
            video_bit_rate, video_frames, video_filter, video_preset));
  }

  protected List<String> build(int pass) {
    Preconditions.checkState(parent != null, "Can not build without parent being set");

    ImmutableList.Builder<String> args = new ImmutableList.Builder<String>();

    if (targetSize > 0) {
      FFmpegProbeResult input = parent.inputProbe;
      if (input == null) {
        throw new IllegalStateException(
            "Can not set target size, without using setInput(FFmpegProbeResult)");
      }

      // TODO factor in start time and/or number of frames

      double durationInSeconds = input.format.duration;
      int totalBitRate =
          (int) Math.floor((targetSize * 8) / durationInSeconds) - pass_padding_bitrate;

      // TODO Calculate audioBitRate

      if (video_enabled && video_bit_rate == 0) {
        // Video (and possibly audio)
        int audioBitRate = audio_enabled ? audio_bit_rate : 0;
        video_bit_rate = totalBitRate - audioBitRate;
      } else if (audio_enabled && audio_bit_rate == 0) {
        // Just Audio
        audio_bit_rate = totalBitRate;
      }
    }

    if (strict != FFmpegBuilder.Strict.NORMAL) {
      args.add("-strict").add(strict.toString().toLowerCase());
    }

    if (!Strings.isNullOrEmpty(format)) {
      args.add("-f").add(format);
    }

    if (startOffset != null) {
      args.add("-ss").add(millisecondsToString(startOffset));
    }

    if (duration != null) {
      args.add("-t").add(millisecondsToString(duration));
    }

    if (video_enabled) {

      if (video_frames != null) {
        args.add("-vframes").add(String.format("%d", video_frames));
      }

      if (!Strings.isNullOrEmpty(video_codec)) {
        args.add("-vcodec").add(video_codec);
      }

      if (video_width != 0 && video_height != 0) {
        args.add("-s").add(String.format("%dx%d", video_width, video_height));
      }

      if (video_frame_rate != null) {
        // args.add("-r").add(String.format("%2f", video_frame_rate));
        args.add("-r").add(video_frame_rate.toString());
      }

<<<<<<< HEAD
	public boolean throwWarnings = true;
	public Integer loop;
=======
      if (video_bit_rate > 0) {
        args.add("-b:v").add(String.format("%d", video_bit_rate));
      }
>>>>>>> 5f8aca2c

      if (!Strings.isNullOrEmpty(video_preset)) {
        args.add("-vpre").add(video_preset);
      }

      if (!Strings.isNullOrEmpty(video_filter)) {
        args.add("-vf").add(video_filter);
      }

    } else {
      args.add("-vn");
    }

    if (audio_enabled && pass != 1) {
      if (!Strings.isNullOrEmpty(audio_codec)) {
        args.add("-acodec").add(audio_codec);
      }

      if (audio_channels > 0) {
        args.add("-ac").add(String.format("%d", audio_channels));
      }

      if (audio_sample_rate > 0) {
        args.add("-ar").add(String.format("%d", audio_sample_rate));
      }

      if (!Strings.isNullOrEmpty(audio_bit_depth)) {
        args.add("-sample_fmt").add(audio_bit_depth);
      }

      if (audio_bit_rate > 0 && audio_quality > 0 && throwWarnings) {
        // I'm not sure, but it seems audio_quality overrides
        // audio_bit_rate, so don't allow both
        throw new IllegalStateException("Only one of audio_bit_rate and audio_quality can be set");
      }

      if (audio_bit_rate > 0) {
        args.add("-b:a").add(String.format("%d", audio_bit_rate));
      }

      if (audio_quality > 0) {
        args.add("-aq").add(String.format("%d", audio_quality));
      }

    } else {
      args.add("-an");
    }

    if (!subtitle_enabled)
      args.add("-sn");

    // Output
    if (pass == 1) {
      args.add(DEVNULL);
    } else {
      args.add(filename);
    }

<<<<<<< HEAD
	/**
	 * When doing multi-pass we add a little extra padding, to ensure we reach our target
	 * @param bitrate
	 * @return this
	 */
	public FFmpegOutputBuilder setPassPaddingBitrate(int bitrate) {
		Preconditions.checkArgument(bitrate > 0);
		this.pass_padding_bitrate = bitrate;
		return this;
	}

	public FFmpegOutputBuilder setLoop(int loop) {
		Preconditions.checkArgument(loop >= 0);
		this.loop = loop;
		return this;
	}

	/**
	 * Finished with this output
	 * @return the parent FFmpegBuilder
	 */
	public FFmpegBuilder done() {
        Preconditions.checkState(parent != null, "Can not call done without parent being set");
		return parent;
	}

	public EncodingOptions buildOptions() {
		// TODO When/if modelmapper supports @ConstructorProperties, we map this object, instead of doing new XXX(...)
		//     https://github.com/jhalterman/modelmapper/issues/44
		return new EncodingOptions(
			new MainEncodingOptions(format, startOffset, duration),
			new AudioEncodingOptions(audio_enabled, audio_codec, audio_channels, audio_sample_rate, audio_bit_depth, audio_bit_rate, audio_quality),
			new VideoEncodingOptions(video_enabled, video_codec, video_frame_rate, video_width, video_height, video_bit_rate, video_frames, video_filter, video_preset)
		);
	}

	protected List<String> build(int pass) {
        Preconditions.checkState(parent != null, "Can not build without parent being set");

		ImmutableList.Builder<String> args = new ImmutableList.Builder<String>();

		if (targetSize > 0) {
			FFmpegProbeResult input = parent.inputProbe;
			if (input == null) {
				throw new IllegalStateException("Can not set target size, without using setInput(FFmpegProbeResult)");
			}

            // TODO factor in start time and/or number of frames

			double durationInSeconds = input.format.duration;
			int totalBitRate = (int) Math.floor((targetSize * 8) / durationInSeconds) - pass_padding_bitrate;

			// TODO Calculate audioBitRate

			if (video_enabled && video_bit_rate == 0) {
				// Video (and possibly audio)
				int audioBitRate = audio_enabled ? audio_bit_rate : 0;
				video_bit_rate = totalBitRate - audioBitRate;
			} else if (audio_enabled && audio_bit_rate == 0) {
				// Just Audio
				audio_bit_rate = totalBitRate;
			}
		}

        if (strict != FFmpegBuilder.Strict.NORMAL) {
            args.add("-strict").add(strict.toString().toLowerCase());
        }

		if (!Strings.isNullOrEmpty(format)) {
			args.add("-f").add(format);
		}

		if (startOffset != null) {
			args.add("-ss").add(millisecondsToString(startOffset));
        }

        if (duration != null) {
			args.add("-t").add(millisecondsToString(duration));
		}

        if (vframes != null) {
			args.add("-vframes").add(String.format("%d", vframes));
        }
        
		if (video_enabled) {

			if (!Strings.isNullOrEmpty(video_codec)) {
				args.add("-vcodec").add(video_codec);
			}

			if (video_width != 0 && video_height != 0) {
				args.add("-s").add(String.format("%dx%d", video_width, video_height));
			}

			if (video_frame_rate != null) {
				//args.add("-r").add(String.format("%2f", video_frame_rate));
				args.add("-r").add(video_frame_rate.toString());
			}

			if (video_bit_rate > 0) {
				args.add("-b:v").add(String.format("%d", video_bit_rate));
			}

			if (!Strings.isNullOrEmpty(video_preset)) {
				args.add("-vpre").add(video_preset);
			}

			if (!Strings.isNullOrEmpty(video_filter)) {
				args.add("-vf").add(video_filter);
			}

		} else {
			args.add("-vn");
		}

		if (audio_enabled && pass != 1) {
			if(!Strings.isNullOrEmpty(audio_codec)) {
				args.add("-acodec").add(audio_codec);
			}

			if(audio_channels > 0) {
				args.add("-ac").add(String.format("%d", audio_channels));
			}

			if (audio_sample_rate > 0) {
				args.add("-ar").add(String.format("%d", audio_sample_rate));
			}

			if (!Strings.isNullOrEmpty(audio_bit_depth)) {
				args.add("-sample_fmt").add(audio_bit_depth);
			}

			if (audio_bit_rate > 0 && audio_quality > 0 && throwWarnings) {
				// I'm not sure, but it seems audio_quality overrides audio_bit_rate, so don't allow both
				throw new IllegalStateException("Only one of audio_bit_rate and audio_quality can be set");
			}

			if (audio_bit_rate > 0) {
				args.add("-b:a").add(String.format("%d", audio_bit_rate));
			}

			if (audio_quality > 0) {
				args.add("-aq").add(String.format("%d", audio_quality));
			}

		} else {
			args.add("-an");
		}

		if (!subtitle_enabled)
			args.add("-sn");

		if (loop != null)
			args.add("-loop").add(String.valueOf(loop));

		// Output
		if (pass == 1) {
			args.add(DEVNULL);
		} else {
			args.add(filename);
		}

		return args.build();
	}

	@Override
	public Object clone() throws CloneNotSupportedException {
		return super.clone();
	}
=======
    return args.build();
  }

  @Override
  public Object clone() throws CloneNotSupportedException {
    return super.clone();
  }
>>>>>>> 5f8aca2c

}<|MERGE_RESOLUTION|>--- conflicted
+++ resolved
@@ -409,14 +409,9 @@
         args.add("-r").add(video_frame_rate.toString());
       }
 
-<<<<<<< HEAD
-	public boolean throwWarnings = true;
-	public Integer loop;
-=======
       if (video_bit_rate > 0) {
         args.add("-b:v").add(String.format("%d", video_bit_rate));
       }
->>>>>>> 5f8aca2c
 
       if (!Strings.isNullOrEmpty(video_preset)) {
         args.add("-vpre").add(video_preset);
@@ -475,177 +470,6 @@
       args.add(filename);
     }
 
-<<<<<<< HEAD
-	/**
-	 * When doing multi-pass we add a little extra padding, to ensure we reach our target
-	 * @param bitrate
-	 * @return this
-	 */
-	public FFmpegOutputBuilder setPassPaddingBitrate(int bitrate) {
-		Preconditions.checkArgument(bitrate > 0);
-		this.pass_padding_bitrate = bitrate;
-		return this;
-	}
-
-	public FFmpegOutputBuilder setLoop(int loop) {
-		Preconditions.checkArgument(loop >= 0);
-		this.loop = loop;
-		return this;
-	}
-
-	/**
-	 * Finished with this output
-	 * @return the parent FFmpegBuilder
-	 */
-	public FFmpegBuilder done() {
-        Preconditions.checkState(parent != null, "Can not call done without parent being set");
-		return parent;
-	}
-
-	public EncodingOptions buildOptions() {
-		// TODO When/if modelmapper supports @ConstructorProperties, we map this object, instead of doing new XXX(...)
-		//     https://github.com/jhalterman/modelmapper/issues/44
-		return new EncodingOptions(
-			new MainEncodingOptions(format, startOffset, duration),
-			new AudioEncodingOptions(audio_enabled, audio_codec, audio_channels, audio_sample_rate, audio_bit_depth, audio_bit_rate, audio_quality),
-			new VideoEncodingOptions(video_enabled, video_codec, video_frame_rate, video_width, video_height, video_bit_rate, video_frames, video_filter, video_preset)
-		);
-	}
-
-	protected List<String> build(int pass) {
-        Preconditions.checkState(parent != null, "Can not build without parent being set");
-
-		ImmutableList.Builder<String> args = new ImmutableList.Builder<String>();
-
-		if (targetSize > 0) {
-			FFmpegProbeResult input = parent.inputProbe;
-			if (input == null) {
-				throw new IllegalStateException("Can not set target size, without using setInput(FFmpegProbeResult)");
-			}
-
-            // TODO factor in start time and/or number of frames
-
-			double durationInSeconds = input.format.duration;
-			int totalBitRate = (int) Math.floor((targetSize * 8) / durationInSeconds) - pass_padding_bitrate;
-
-			// TODO Calculate audioBitRate
-
-			if (video_enabled && video_bit_rate == 0) {
-				// Video (and possibly audio)
-				int audioBitRate = audio_enabled ? audio_bit_rate : 0;
-				video_bit_rate = totalBitRate - audioBitRate;
-			} else if (audio_enabled && audio_bit_rate == 0) {
-				// Just Audio
-				audio_bit_rate = totalBitRate;
-			}
-		}
-
-        if (strict != FFmpegBuilder.Strict.NORMAL) {
-            args.add("-strict").add(strict.toString().toLowerCase());
-        }
-
-		if (!Strings.isNullOrEmpty(format)) {
-			args.add("-f").add(format);
-		}
-
-		if (startOffset != null) {
-			args.add("-ss").add(millisecondsToString(startOffset));
-        }
-
-        if (duration != null) {
-			args.add("-t").add(millisecondsToString(duration));
-		}
-
-        if (vframes != null) {
-			args.add("-vframes").add(String.format("%d", vframes));
-        }
-        
-		if (video_enabled) {
-
-			if (!Strings.isNullOrEmpty(video_codec)) {
-				args.add("-vcodec").add(video_codec);
-			}
-
-			if (video_width != 0 && video_height != 0) {
-				args.add("-s").add(String.format("%dx%d", video_width, video_height));
-			}
-
-			if (video_frame_rate != null) {
-				//args.add("-r").add(String.format("%2f", video_frame_rate));
-				args.add("-r").add(video_frame_rate.toString());
-			}
-
-			if (video_bit_rate > 0) {
-				args.add("-b:v").add(String.format("%d", video_bit_rate));
-			}
-
-			if (!Strings.isNullOrEmpty(video_preset)) {
-				args.add("-vpre").add(video_preset);
-			}
-
-			if (!Strings.isNullOrEmpty(video_filter)) {
-				args.add("-vf").add(video_filter);
-			}
-
-		} else {
-			args.add("-vn");
-		}
-
-		if (audio_enabled && pass != 1) {
-			if(!Strings.isNullOrEmpty(audio_codec)) {
-				args.add("-acodec").add(audio_codec);
-			}
-
-			if(audio_channels > 0) {
-				args.add("-ac").add(String.format("%d", audio_channels));
-			}
-
-			if (audio_sample_rate > 0) {
-				args.add("-ar").add(String.format("%d", audio_sample_rate));
-			}
-
-			if (!Strings.isNullOrEmpty(audio_bit_depth)) {
-				args.add("-sample_fmt").add(audio_bit_depth);
-			}
-
-			if (audio_bit_rate > 0 && audio_quality > 0 && throwWarnings) {
-				// I'm not sure, but it seems audio_quality overrides audio_bit_rate, so don't allow both
-				throw new IllegalStateException("Only one of audio_bit_rate and audio_quality can be set");
-			}
-
-			if (audio_bit_rate > 0) {
-				args.add("-b:a").add(String.format("%d", audio_bit_rate));
-			}
-
-			if (audio_quality > 0) {
-				args.add("-aq").add(String.format("%d", audio_quality));
-			}
-
-		} else {
-			args.add("-an");
-		}
-
-		if (!subtitle_enabled)
-			args.add("-sn");
-
-		if (loop != null)
-			args.add("-loop").add(String.valueOf(loop));
-
-		// Output
-		if (pass == 1) {
-			args.add(DEVNULL);
-		} else {
-			args.add(filename);
-		}
-
-		return args.build();
-	}
-
-	@Override
-	public Object clone() throws CloneNotSupportedException {
-		return super.clone();
-	}
-=======
     return args.build();
   }
 
@@ -653,6 +477,4 @@
   public Object clone() throws CloneNotSupportedException {
     return super.clone();
   }
->>>>>>> 5f8aca2c
-
 }