--- conflicted
+++ resolved
@@ -1,18 +1,14 @@
 package net.bramp.ffmpeg.builder;
 
-<<<<<<< HEAD
 import org.junit.Test;
 import org.junit.runner.RunWith;
 import org.junit.runners.Parameterized;
 import org.junit.runners.Parameterized.Parameters;
 
-=======
->>>>>>> e7080a19
 import java.net.URI;
 import java.util.Arrays;
 import java.util.List;
 
-<<<<<<< HEAD
 @RunWith(Parameterized.class)
 public class FFmpegOutputBuilderTestCheckValidStream {
 
@@ -45,42 +41,4 @@
   public void testUri() {
     FFmpegOutputBuilder.checkValidStream(uri);
   }
-=======
-import org.junit.Test;
-import org.junit.runner.RunWith;
-import org.junit.runners.Parameterized;
-import org.junit.runners.Parameterized.Parameters;
-
-@RunWith(Parameterized.class)
-public class FFmpegOutputBuilderTestCheckValidStream {
-
-    @Parameters(name = "{0}")
-    public static List<String> data() {
-        return Arrays.asList(
-	      "udp://10.1.0.102:1234",
-	      "tcp://127.0.0.1:2000",
-	      "udp://236.0.0.1:2000",
-	      "rtmp://live.twitch.tv/app/live_",
-	      "rtmp:///live/myStream.sdp",
-	      "rtp://127.0.0.1:1234",
-	      "rtsp://localhost:8888/live.sdp",
-	      "rtsp://localhost:8888/live.sdp?tcp",
-
-	      // Some others
-	      "UDP://10.1.0.102:1234"
-		);
-    }
-
-    private final URI uri;
-
-    public FFmpegOutputBuilderTestCheckValidStream(String url) {
-	this.uri = URI.create(url);
-    }
-
-    @Test
-    public void testUri() {
-	FFmpegOutputBuilder.checkValidStream(uri);
-    }
->>>>>>> e7080a19
-
 }